[tox]
skipsdist = true
envlist = py27, flake8

[testenv]
<<<<<<< HEAD
passenv = BUILD_NUMBER GIT_BRANCH GIT_COMMIT GIT_URL JENKINS_URL \
    JOB_NAME MOZ_BINARY_PATH MOZ_HEADLESS PYTEST_ADDOPTS PYTEST_BASE_URL \
    SAUCELABS_API_KEY SAUCELABS_USERNAME
=======
passenv = PYTEST_ADDOPTS PYTEST_BASE_URL SAUCELABS_USR SAUCELABS_PSW \
    JENKINS_URL JOB_NAME BUILD_NUMBER MOZ_HEADLESS MOZ_BINARY_PATH
>>>>>>> 9ab6257f
deps =
    bidpom==2.0.1
    mozlog==3.5
    PyPOM==1.2.0
    pytest==3.2.3
    pytest-base-url==1.4.1
    pytest-html==1.16.0
    pytest-metadata==1.5.0
    pytest-selenium==1.11.2
    pytest-variables==1.7.0
    pytest-xdist==1.20.1
    selenium==3.7.0
    requests==2.18.4
commands = pytest \
    --junit-xml=results/{envname}.xml \
    --html=results/{envname}.html --self-contained-html \
    --log-raw=results/{envname}_raw.txt \
    --log-tbpl=results/{envname}_tbpl.txt \
    {posargs}

[testenv:flake8]
skip_install = true
deps = flake8
commands = flake8 {posargs:.}

[flake8]
ignore = E501

[pytest]
addopts = -n=auto --verbose -r=a --driver=Firefox
testpaths = tests
xfail_strict = true
base_url = https://crash-stats.allizom.org
sensitive_url = mozilla\.org<|MERGE_RESOLUTION|>--- conflicted
+++ resolved
@@ -3,14 +3,9 @@
 envlist = py27, flake8
 
 [testenv]
-<<<<<<< HEAD
 passenv = BUILD_NUMBER GIT_BRANCH GIT_COMMIT GIT_URL JENKINS_URL \
     JOB_NAME MOZ_BINARY_PATH MOZ_HEADLESS PYTEST_ADDOPTS PYTEST_BASE_URL \
-    SAUCELABS_API_KEY SAUCELABS_USERNAME
-=======
-passenv = PYTEST_ADDOPTS PYTEST_BASE_URL SAUCELABS_USR SAUCELABS_PSW \
-    JENKINS_URL JOB_NAME BUILD_NUMBER MOZ_HEADLESS MOZ_BINARY_PATH
->>>>>>> 9ab6257f
+    SAUCELABS_USR SAUCELABS_PSW
 deps =
     bidpom==2.0.1
     mozlog==3.5
